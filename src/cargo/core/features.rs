//! Support for nightly features in Cargo itself.
//!
//! This file is the version of `feature_gate.rs` in upstream Rust for Cargo
//! itself and is intended to be the avenue for which new features in Cargo are
//! gated by default and then eventually stabilized. All known stable and
//! unstable features are tracked in this file.
//!
//! If you're reading this then you're likely interested in adding a feature to
//! Cargo, and the good news is that it shouldn't be too hard! To do this you'll
//! want to follow these steps:
//!
//! 1. Add your feature. Do this by searching for "look here" in this file and
//!    expanding the macro invocation that lists all features with your new
//!    feature.
//!
//! 2. Find the appropriate place to place the feature gate in Cargo itself. If
//!    you're extending the manifest format you'll likely just want to modify
//!    the `Manifest::feature_gate` function, but otherwise you may wish to
//!    place the feature gate elsewhere in Cargo.
//!
//! 3. To actually perform the feature gate, you'll want to have code that looks
//!    like:
//!
//! ```rust,compile_fail
//! use core::{Feature, Features};
//!
//! let feature = Feature::launch_into_space();
//! package.manifest().unstable_features().require(feature).chain_err(|| {
//!     "launching Cargo into space right now is unstable and may result in \
//!      unintended damage to your codebase, use with caution"
//! })?;
//! ```
//!
//! Notably you'll notice the `require` function called with your `Feature`, and
//! then you use `chain_err` to tack on more context for why the feature was
//! required when the feature isn't activated.
//!
//! 4. Update the unstable documentation at
//!    `src/doc/src/reference/unstable.md` to include a short description of
//!    how to use your new feature. When the feature is stabilized, be sure
//!    that the Cargo Guide or Reference is updated to fully document the
//!    feature and remove the entry from the Unstable section.
//!
//! And hopefully that's it! Bear with us though that this is, at the time of
//! this writing, a very new feature in Cargo. If the process differs from this
//! we'll be sure to update this documentation!

use std::cell::Cell;
use std::env;
use std::fmt;
use std::str::FromStr;

use anyhow::{bail, Error};
use serde::{Deserialize, Serialize};

use crate::util::errors::CargoResult;

pub const SEE_CHANNELS: &str =
    "See https://doc.rust-lang.org/book/appendix-07-nightly-rust.html for more information \
     about Rust release channels.";

/// The edition of the compiler (RFC 2052)
#[derive(Clone, Copy, Debug, Hash, PartialOrd, Ord, Eq, PartialEq, Serialize, Deserialize)]
pub enum Edition {
    /// The 2015 edition
    Edition2015,
    /// The 2018 edition
    Edition2018,
}

impl fmt::Display for Edition {
    fn fmt(&self, f: &mut fmt::Formatter<'_>) -> fmt::Result {
        match *self {
            Edition::Edition2015 => f.write_str("2015"),
            Edition::Edition2018 => f.write_str("2018"),
        }
    }
}
impl FromStr for Edition {
    type Err = Error;
    fn from_str(s: &str) -> Result<Self, Error> {
        match s {
            "2015" => Ok(Edition::Edition2015),
            "2018" => Ok(Edition::Edition2018),
            s if s.parse().map_or(false, |y: u16| y > 2020 && y < 2050) => bail!(
                "this version of Cargo is older than the `{}` edition, \
                 and only supports `2015` and `2018` editions.",
                s
            ),
            s => bail!(
                "supported edition values are `2015` or `2018`, but `{}` \
                 is unknown",
                s
            ),
        }
    }
}

#[derive(PartialEq)]
enum Status {
    Stable,
    Unstable,
}

macro_rules! features {
    (
        pub struct Features {
            $([$stab:ident] $feature:ident: bool,)*
        }
    ) => (
        #[derive(Default, Clone, Debug)]
        pub struct Features {
            $($feature: bool,)*
            activated: Vec<String>,
        }

        impl Feature {
            $(
                pub fn $feature() -> &'static Feature {
                    fn get(features: &Features) -> bool {
                        stab!($stab) == Status::Stable || features.$feature
                    }
                    static FEAT: Feature = Feature {
                        name: stringify!($feature),
                        get,
                    };
                    &FEAT
                }
            )*

            fn is_enabled(&self, features: &Features) -> bool {
                (self.get)(features)
            }
        }

        impl Features {
            fn status(&mut self, feature: &str) -> Option<(&mut bool, Status)> {
                if feature.contains("_") {
                    return None
                }
                let feature = feature.replace("-", "_");
                $(
                    if feature == stringify!($feature) {
                        return Some((&mut self.$feature, stab!($stab)))
                    }
                )*
                None
            }
        }
    )
}

macro_rules! stab {
    (stable) => {
        Status::Stable
    };
    (unstable) => {
        Status::Unstable
    };
}

// A listing of all features in Cargo.
//
// "look here"
//
// This is the macro that lists all stable and unstable features in Cargo.
// You'll want to add to this macro whenever you add a feature to Cargo, also
// following the directions above.
//
// Note that all feature names here are valid Rust identifiers, but the `_`
// character is translated to `-` when specified in the `cargo-features`
// manifest entry in `Cargo.toml`.
features! {
    pub struct Features {

        // A dummy feature that doesn't actually gate anything, but it's used in
        // testing to ensure that we can enable stable features.
        [stable] test_dummy_stable: bool,

        // A dummy feature that gates the usage of the `im-a-teapot` manifest
        // entry. This is basically just intended for tests.
        [unstable] test_dummy_unstable: bool,

        // Downloading packages from alternative registry indexes.
        [stable] alternative_registries: bool,

        // Using editions
        [stable] edition: bool,

        // Renaming a package in the manifest via the `package` key
        [stable] rename_dependency: bool,

        // Whether a lock file is published with this crate
        // This is deprecated, and will likely be removed in a future version.
        [unstable] publish_lockfile: bool,

        // Overriding profiles for dependencies.
        [stable] profile_overrides: bool,

        // "default-run" manifest option,
        [stable] default_run: bool,

        // Declarative build scripts.
        [unstable] metabuild: bool,

        // Specifying the 'public' attribute on dependencies
        [unstable] public_dependency: bool,

        // Allow to specify profiles other than 'dev', 'release', 'test', etc.
        [unstable] named_profiles: bool,

        // Opt-in new-resolver behavior.
        [unstable] resolver: bool,

        // Allow to specify whether binaries should be stripped.
        [unstable] strip: bool,
    }
}

pub struct Feature {
    name: &'static str,
    get: fn(&Features) -> bool,
}

impl Features {
    pub fn new(features: &[String], warnings: &mut Vec<String>) -> CargoResult<Features> {
        let mut ret = Features::default();
        for feature in features {
            ret.add(feature, warnings)?;
            ret.activated.push(feature.to_string());
        }
        Ok(ret)
    }

    fn add(&mut self, feature: &str, warnings: &mut Vec<String>) -> CargoResult<()> {
        let (slot, status) = match self.status(feature) {
            Some(p) => p,
            None => bail!("unknown cargo feature `{}`", feature),
        };

        if *slot {
            bail!("the cargo feature `{}` has already been activated", feature);
        }

        match status {
            Status::Stable => {
                let warning = format!(
                    "the cargo feature `{}` is now stable \
                     and is no longer necessary to be listed \
                     in the manifest",
                    feature
                );
                warnings.push(warning);
            }
            Status::Unstable if !nightly_features_allowed() => bail!(
                "the cargo feature `{}` requires a nightly version of \
                 Cargo, but this is the `{}` channel\n\
                 {}",
                feature,
                channel(),
                SEE_CHANNELS
            ),
            Status::Unstable => {}
        }

        *slot = true;

        Ok(())
    }

    pub fn activated(&self) -> &[String] {
        &self.activated
    }

    pub fn require(&self, feature: &Feature) -> CargoResult<()> {
        if feature.is_enabled(self) {
            Ok(())
        } else {
            let feature = feature.name.replace("_", "-");
            let mut msg = format!("feature `{}` is required", feature);

            if nightly_features_allowed() {
                let s = format!(
                    "\n\nconsider adding `cargo-features = [\"{0}\"]` \
                     to the manifest",
                    feature
                );
                msg.push_str(&s);
            } else {
                let s = format!(
                    "\n\n\
                     this Cargo does not support nightly features, but if you\n\
                     switch to nightly channel you can add\n\
                     `cargo-features = [\"{}\"]` to enable this feature",
                    feature
                );
                msg.push_str(&s);
            }
            bail!("{}", msg);
        }
    }

    pub fn is_enabled(&self, feature: &Feature) -> bool {
        feature.is_enabled(self)
    }
}

/// A parsed representation of all unstable flags that Cargo accepts.
///
/// Cargo, like `rustc`, accepts a suite of `-Z` flags which are intended for
/// gating unstable functionality to Cargo. These flags are only available on
/// the nightly channel of Cargo.
///
/// This struct doesn't have quite the same convenience macro that the features
/// have above, but the procedure should still be relatively stable for adding a
/// new unstable flag:
///
/// 1. First, add a field to this `CliUnstable` structure. All flags are allowed
///    to have a value as the `-Z` flags are either of the form `-Z foo` or
///    `-Z foo=bar`, and it's up to you how to parse `bar`.
///
/// 2. Add an arm to the match statement in `CliUnstable::add` below to match on
///    your new flag. The key (`k`) is what you're matching on and the value is
///    in `v`.
///
/// 3. (optional) Add a new parsing function to parse your datatype. As of now
///    there's an example for `bool`, but more can be added!
///
/// 4. In Cargo use `config.cli_unstable()` to get a reference to this structure
///    and then test for your flag or your value and act accordingly.
///
/// If you have any trouble with this, please let us know!
#[derive(Default, Debug, Deserialize)]
#[serde(default, rename_all = "kebab-case")]
pub struct CliUnstable {
    pub print_im_a_teapot: bool,
    pub unstable_options: bool,
    pub no_index_update: bool,
    pub avoid_dev_deps: bool,
    pub minimal_versions: bool,
    pub package_features: bool,
    pub advanced_env: bool,
    pub config_include: bool,
    pub dual_proc_macros: bool,
    pub mtime_on_use: bool,
    pub named_profiles: bool,
    pub binary_dep_depinfo: bool,
    #[serde(deserialize_with = "deserialize_build_std")]
    pub build_std: Option<Vec<String>>,
    pub build_std_features: Option<Vec<String>>,
    pub timings: Option<Vec<String>>,
    pub doctest_xcompile: bool,
    pub panic_abort_tests: bool,
    pub jobserver_per_rustc: bool,
    pub features: Option<Vec<String>>,
    pub separate_nightlies: bool,
    pub multitarget: bool,
    pub rustdoc_map: bool,
    pub terminal_width: Option<Option<usize>>,
    pub namespaced_features: bool,
<<<<<<< HEAD
    pub hash_tracking: bool,
=======
    pub weak_dep_features: bool,
>>>>>>> cc129193
}

fn deserialize_build_std<'de, D>(deserializer: D) -> Result<Option<Vec<String>>, D::Error>
where
    D: serde::Deserializer<'de>,
{
    let crates = match <Option<Vec<String>>>::deserialize(deserializer)? {
        Some(list) => list,
        None => return Ok(None),
    };
    let v = crates.join(",");
    Ok(Some(
        crate::core::compiler::standard_lib::parse_unstable_flag(Some(&v)),
    ))
}

impl CliUnstable {
    pub fn parse(&mut self, flags: &[String]) -> CargoResult<()> {
        if !flags.is_empty() && !nightly_features_allowed() {
            bail!(
                "the `-Z` flag is only accepted on the nightly channel of Cargo, \
                 but this is the `{}` channel\n\
                 {}",
                channel(),
                SEE_CHANNELS
            );
        }
        for flag in flags {
            self.add(flag)?;
        }
        Ok(())
    }

    fn add(&mut self, flag: &str) -> CargoResult<()> {
        let mut parts = flag.splitn(2, '=');
        let k = parts.next().unwrap();
        let v = parts.next();

        fn parse_bool(key: &str, value: Option<&str>) -> CargoResult<bool> {
            match value {
                None | Some("yes") => Ok(true),
                Some("no") => Ok(false),
                Some(s) => bail!("flag -Z{} expected `no` or `yes`, found: `{}`", key, s),
            }
        }

        fn parse_timings(value: Option<&str>) -> Vec<String> {
            match value {
                None => vec!["html".to_string(), "info".to_string()],
                Some(v) => v.split(',').map(|s| s.to_string()).collect(),
            }
        }

        fn parse_features(value: Option<&str>) -> Vec<String> {
            match value {
                None => Vec::new(),
                Some(v) => v.split(',').map(|s| s.to_string()).collect(),
            }
        }

        // Asserts that there is no argument to the flag.
        fn parse_empty(key: &str, value: Option<&str>) -> CargoResult<bool> {
            if let Some(v) = value {
                bail!("flag -Z{} does not take a value, found: `{}`", key, v);
            }
            Ok(true)
        };

        fn parse_usize_opt(value: Option<&str>) -> CargoResult<Option<usize>> {
            Ok(match value {
                Some(value) => match value.parse::<usize>() {
                    Ok(value) => Some(value),
                    Err(e) => bail!("expected a number, found: {}", e),
                },
                None => None,
            })
        }

        match k {
            "print-im-a-teapot" => self.print_im_a_teapot = parse_bool(k, v)?,
            "unstable-options" => self.unstable_options = parse_empty(k, v)?,
            "no-index-update" => self.no_index_update = parse_empty(k, v)?,
            "avoid-dev-deps" => self.avoid_dev_deps = parse_empty(k, v)?,
            "minimal-versions" => self.minimal_versions = parse_empty(k, v)?,
            "package-features" => self.package_features = parse_empty(k, v)?,
            "advanced-env" => self.advanced_env = parse_empty(k, v)?,
            "config-include" => self.config_include = parse_empty(k, v)?,
            "dual-proc-macros" => self.dual_proc_macros = parse_empty(k, v)?,
            // can also be set in .cargo/config or with and ENV
            "mtime-on-use" => self.mtime_on_use = parse_empty(k, v)?,
            "named-profiles" => self.named_profiles = parse_empty(k, v)?,
            "binary-dep-depinfo" => self.binary_dep_depinfo = parse_empty(k, v)?,
            "build-std" => {
                self.build_std = Some(crate::core::compiler::standard_lib::parse_unstable_flag(v))
            }
            "build-std-features" => self.build_std_features = Some(parse_features(v)),
            "timings" => self.timings = Some(parse_timings(v)),
            "doctest-xcompile" => self.doctest_xcompile = parse_empty(k, v)?,
            "panic-abort-tests" => self.panic_abort_tests = parse_empty(k, v)?,
            "jobserver-per-rustc" => self.jobserver_per_rustc = parse_empty(k, v)?,
            "features" => self.features = Some(parse_features(v)),
            "separate-nightlies" => self.separate_nightlies = parse_empty(k, v)?,
            "multitarget" => self.multitarget = parse_empty(k, v)?,
            "rustdoc-map" => self.rustdoc_map = parse_empty(k, v)?,
            "terminal-width" => self.terminal_width = Some(parse_usize_opt(v)?),
            "namespaced-features" => self.namespaced_features = parse_empty(k, v)?,
<<<<<<< HEAD
            "hash-tracking" => self.hash_tracking = parse_empty(k, v)?,
=======
            "weak-dep-features" => self.weak_dep_features = parse_empty(k, v)?,
>>>>>>> cc129193
            _ => bail!("unknown `-Z` flag specified: {}", k),
        }

        Ok(())
    }

    /// Generates an error if `-Z unstable-options` was not used.
    /// Intended to be used when a user passes a command-line flag that
    /// requires `-Z unstable-options`.
    pub fn fail_if_stable_opt(&self, flag: &str, issue: u32) -> CargoResult<()> {
        if !self.unstable_options {
            let see = format!(
                "See https://github.com/rust-lang/cargo/issues/{} for more \
                 information about the `{}` flag.",
                issue, flag
            );
            if nightly_features_allowed() {
                bail!(
                    "the `{}` flag is unstable, pass `-Z unstable-options` to enable it\n\
                     {}",
                    flag,
                    see
                );
            } else {
                bail!(
                    "the `{}` flag is unstable, and only available on the nightly channel \
                     of Cargo, but this is the `{}` channel\n\
                     {}\n\
                     {}",
                    flag,
                    channel(),
                    SEE_CHANNELS,
                    see
                );
            }
        }
        Ok(())
    }
}

/// Returns the current release channel ("stable", "beta", "nightly", "dev").
pub fn channel() -> String {
    if let Ok(override_channel) = env::var("__CARGO_TEST_CHANNEL_OVERRIDE_DO_NOT_USE_THIS") {
        return override_channel;
    }
    if let Ok(staging) = env::var("RUSTC_BOOTSTRAP") {
        if staging == "1" {
            return "dev".to_string();
        }
    }
    crate::version()
        .cfg_info
        .map(|c| c.release_channel)
        .unwrap_or_else(|| String::from("dev"))
}

thread_local!(
    static NIGHTLY_FEATURES_ALLOWED: Cell<bool> = Cell::new(false);
    static ENABLE_NIGHTLY_FEATURES: Cell<bool> = Cell::new(false);
);

/// This is a little complicated.
/// This should return false if:
/// - this is an artifact of the rustc distribution process for "stable" or for "beta"
/// - this is an `#[test]` that does not opt in with `enable_nightly_features`
/// - this is a integration test that uses `ProcessBuilder`
///      that does not opt in with `masquerade_as_nightly_cargo`
/// This should return true if:
/// - this is an artifact of the rustc distribution process for "nightly"
/// - this is being used in the rustc distribution process internally
/// - this is a cargo executable that was built from source
/// - this is an `#[test]` that called `enable_nightly_features`
/// - this is a integration test that uses `ProcessBuilder`
///       that called `masquerade_as_nightly_cargo`
pub fn nightly_features_allowed() -> bool {
    if ENABLE_NIGHTLY_FEATURES.with(|c| c.get()) {
        return true;
    }
    match &channel()[..] {
        "nightly" | "dev" => NIGHTLY_FEATURES_ALLOWED.with(|c| c.get()),
        _ => false,
    }
}

/// Allows nightly features to be enabled for this thread, but only if the
/// development channel is nightly or dev.
///
/// Used by cargo main to ensure that a cargo build from source has nightly features
pub fn maybe_allow_nightly_features() {
    NIGHTLY_FEATURES_ALLOWED.with(|c| c.set(true));
}

/// Forcibly enables nightly features for this thread.
///
/// Used by tests to allow the use of nightly features.
pub fn enable_nightly_features() {
    ENABLE_NIGHTLY_FEATURES.with(|c| c.set(true));
}<|MERGE_RESOLUTION|>--- conflicted
+++ resolved
@@ -358,11 +358,8 @@
     pub rustdoc_map: bool,
     pub terminal_width: Option<Option<usize>>,
     pub namespaced_features: bool,
-<<<<<<< HEAD
     pub hash_tracking: bool,
-=======
     pub weak_dep_features: bool,
->>>>>>> cc129193
 }
 
 fn deserialize_build_std<'de, D>(deserializer: D) -> Result<Option<Vec<String>>, D::Error>
@@ -469,11 +466,8 @@
             "rustdoc-map" => self.rustdoc_map = parse_empty(k, v)?,
             "terminal-width" => self.terminal_width = Some(parse_usize_opt(v)?),
             "namespaced-features" => self.namespaced_features = parse_empty(k, v)?,
-<<<<<<< HEAD
             "hash-tracking" => self.hash_tracking = parse_empty(k, v)?,
-=======
             "weak-dep-features" => self.weak_dep_features = parse_empty(k, v)?,
->>>>>>> cc129193
             _ => bail!("unknown `-Z` flag specified: {}", k),
         }
 
